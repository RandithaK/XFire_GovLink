--- conflicted
+++ resolved
@@ -9,36 +9,40 @@
 type Language = 'en' | 'si' | 'ta';
 
 // Form translations
-const formTranslations: Record<Language, {
-  email: string;
-  password: string;
-  rememberMe: string;
-  signIn: string;
-  signingIn: string;
-  forgotPassword: string;
-  emailPlaceholder: string;
-  passwordPlaceholder: string;
-  emailError: string;
-  passwordError: string;
-  emailHint: string;
-  passwordHint: string;
-}> = {
+const formTranslations: Record<Language, any> = {
   en: {
-    email: 'Email Address',
+    employeeId: 'Employee ID',
+    employeeIdPlaceholder: 'Enter your Employee ID (e.g., ABC1234)',
+    employeeIdHelp: 'Your government-issued employee identifier',
+    employeeIdRequired: 'Employee ID is required',
+    employeeIdInvalid: 'Invalid Employee ID format (e.g., ABC1234)',
+    department: 'Department',
+    selectDepartment: 'Select Department',
+    departmentRequired: 'Please select your department',
     password: 'Password',
-    rememberMe: 'Remember me',
-    signIn: 'Sign In',
-    signingIn: 'Signing In...',
-    forgotPassword: 'Forgot your password?',
-    emailPlaceholder: 'Enter your email address',
-    passwordPlaceholder: 'Enter your password',
-    emailError: 'Please enter a valid email address',
-    passwordError: 'Password must be at least 8 characters long',
-    emailHint: 'Use your official government email address',
-    passwordHint: 'Enter your secure agent password'
+    passwordPlaceholder: 'Enter your secure password',
+    passwordHelp: 'Minimum 8 characters required',
+    passwordRequired: 'Password is required',
+    passwordMinLength: 'Password must be at least 8 characters long',
+    keepMeSignedIn: 'Keep me signed in',
+    accessAgentPortal: 'Access Agent Portal',
+    authenticating: 'Authenticating...',
+    invalidCredentials: 'Invalid credentials. Please check your Employee ID and password.',
+    loginFailed: 'Login failed. Please try again or contact IT support.',
+    departments: {
+      '': 'Select Department',
+      'immigration': 'Department of Immigration and Emigration',
+      'registration': 'Registrar General\'s Department',
+      'motor_traffic': 'Department of Motor Traffic',
+      'customs': 'Customs Department',
+      'inland_revenue': 'Inland Revenue Department',
+      'labor': 'Department of Labour',
+      'police': 'Sri Lanka Police',
+      'health': 'Ministry of Health',
+      'education': 'Ministry of Education'
+    }
   },
   si: {
-<<<<<<< HEAD
     employeeId: 'සේවක හැඳුනුම්පත',
     employeeIdPlaceholder: 'ඔබගේ සේවක හැඳුනුම්පත ඇතුළත් කරන්න (උදා: ABC1234)',
     employeeIdHelp: 'ඔබගේ රජය-නිකුත් සේවක හැඳුනුම්පත',
@@ -69,25 +73,17 @@
       'health': 'සෞඛ්‍ය අමාත්‍යාංශය',
       'education': 'අධ්‍යාපන අමාත්‍යාංශය'
     }
-=======
-    email: 'ඊමේල් ලිපිනය',
-    password: 'මුරපදය',
-    rememberMe: 'මතක තබා ගන්න',
-    signIn: 'පුරනය වන්න',
-    signingIn: 'පුරනය වෙමින්...',
-    forgotPassword: 'මුරපදය අමතකද?',
-    emailPlaceholder: 'ඔබේ ඊමේල් ලිපිනය ඇතුළත් කරන්න',
-    passwordPlaceholder: 'ඔබේ මුරපදය ඇතුළත් කරන්න',
-    emailError: 'කරුණාකර වලංගු ඊමේල් ලිපිනයක් ඇතුළත් කරන්න',
-    passwordError: 'මුරපදය අක්ෂර 8 කට වඩා දිගු විය යුතුය',
-    emailHint: 'ඔබේ නිල රාජ්‍ය ඊමේල් ලිපිනය භාවිතා කරන්න',
-    passwordHint: 'ඔබේ ආරක්ෂිත නිලධාරි මුරපදය ඇතුළත් කරන්න'
->>>>>>> 56507b35
   },
   ta: {
-    email: 'மின்னஞ்சல் முகவரி',
+    employeeId: 'பணியாளர் அடையாள எண்',
+    employeeIdPlaceholder: 'உங்கள் பணியாளர் அடையாள எண்ணை உள்ளிடவும் (எ.கா: ABC1234)',
+    employeeIdHelp: 'உங்கள் அரசால் வழங்கப்பட்ட பணியாளர் அடையாளங்காட்டி',
+    employeeIdRequired: 'பணியாளர் அடையாள எண் தேவை',
+    employeeIdInvalid: 'தவறான பணியாளர் அடையாள எண் வடிவம் (எ.கா: ABC1234)',
+    department: 'துறை',
+    selectDepartment: 'துறையைத் தேர்ந்தெடுக்கவும்',
+    departmentRequired: 'தயவுசெய்து உங்கள் துறையைத் தேர்ந்தெடுக்கவும்',
     password: 'கடவுச்சொல்',
-<<<<<<< HEAD
     passwordPlaceholder: 'உங்கள் பாதுகாப்பான கடவுச்சொல்லை உள்ளிடுங்கள்',
     passwordHelp: 'குறைந்தது 8 எழுத்துகள் தேவை',
     passwordRequired: 'கடவுச்சொல் தேவை',
@@ -109,18 +105,6 @@
       'health': 'சுகாதார அமைச்சு',
       'education': 'கல்வி அமைச்சு'
     }
-=======
-    rememberMe: 'என்னை நினைவில் வைத்துக் கொள்ளுங்கள்',
-    signIn: 'உள்நுழைய',
-    signingIn: 'உள்நுழைகிறது...',
-    forgotPassword: 'உங்கள் கடவுச்சொல்லை மறந்துவிட்டீர்களா?',
-    emailPlaceholder: 'உங்கள் மின்னஞ்சல் முகவரியை உள்ளிடவும்',
-    passwordPlaceholder: 'உங்கள் கடவுச்சொல்லை உள்ளிடவும்',
-    emailError: 'தயவுசெய்து சரியான மின்னஞ்சல் முகவரியை உள்ளிடவும்',
-    passwordError: 'கடவுச்சொல் குறைந்தது 8 எழுத்துகள் இருக்க வேண்டும்',
-    emailHint: 'உங்கள் அதிகாரப்பூர்வ அரசு மின்னஞ்சல் முகவரியைப் பயன்படுத்தவும்',
-    passwordHint: 'உங்கள் பாதுகாப்பான அதிகாரி கடவுச்சொல்லை உள்ளிடவும்'
->>>>>>> 56507b35
   }
 };
 
@@ -133,12 +117,14 @@
   const { login, isLoading, error, clearError, isAuthenticated } = useAgentAuth();
   
   const [formData, setFormData] = useState({
-    email: '',
+    employeeId: '',
+    department: '',
     password: '',
-    rememberMe: false
+    keepMeSignedIn: false
   });
   const [fieldErrors, setFieldErrors] = useState({
-    email: '',
+    employeeId: '',
+    department: '',
     password: ''
   });
 
@@ -151,7 +137,7 @@
     }
   }, [isAuthenticated, router]);
 
-  // Clear errors when user types
+  // Clear server errors automatically after a delay
   useEffect(() => {
     if (error) {
       const timer = setTimeout(() => {
@@ -162,25 +148,24 @@
   }, [error, clearError]);
 
   const validateForm = (): boolean => {
-    const errors = { email: '', password: '' };
+    const errors = { employeeId: '', department: '', password: '' };
     let isValid = true;
 
-    // Email validation
-    const emailRegex = /^\w+([.-]?\w+)*@\w+([.-]?\w+)*(\.\w{2,3})+$/;
-    if (!formData.email) {
-      errors.email = 'Email is required';
+    if (!formData.employeeId) {
+      errors.employeeId = t.employeeIdRequired;
       isValid = false;
-    } else if (!emailRegex.test(formData.email)) {
-      errors.email = t.emailError;
+    }
+
+    if (!formData.department) {
+      errors.department = t.departmentRequired;
       isValid = false;
     }
-
-    // Password validation
+    
     if (!formData.password) {
-      errors.password = 'Password is required';
+      errors.password = t.passwordRequired;
       isValid = false;
     } else if (formData.password.length < 8) {
-      errors.password = t.passwordError;
+      errors.password = t.passwordMinLength;
       isValid = false;
     }
 
@@ -190,36 +175,23 @@
 
   const handleSubmit = async (e: React.FormEvent) => {
     e.preventDefault();
-    
     if (!validateForm()) {
       return;
     }
 
     try {
-<<<<<<< HEAD
-      // Simulate API call
-      await new Promise(resolve => setTimeout(resolve, 2000));
-      
-      // Simulate authentication (replace with actual API call)
-      // For demo purposes, you can implement actual authentication logic here
-      router.push('/agent/dashboard');
-    } catch {
-      // Fixed: Removed unused error parameter and used underscore or no parameter
-      setErrors({
-        general: t.loginFailed
-=======
       const result = await login({
-        email: formData.email,
+        employeeId: formData.employeeId,
+        department: formData.department,
         password: formData.password,
-        rememberMe: formData.rememberMe
->>>>>>> 56507b35
+        rememberMe: formData.keepMeSignedIn // Assuming the auth hook uses 'rememberMe'
       });
 
       if (result.success) {
-        // Success - navigation will be handled by useEffect
+        // Success - navigation will be handled by the useEffect hook
         console.log('Agent login successful');
       }
-      // Error handling is done by the hook
+      // Error from the hook will be caught and displayed automatically
     } catch (err) {
       console.error('Login error:', err);
     }
@@ -228,12 +200,12 @@
   const handleInputChange = (field: string, value: string | boolean) => {
     setFormData(prev => ({ ...prev, [field]: value }));
     
-    // Clear field errors when user starts typing
+    // Clear field-specific errors when user starts typing
     if (fieldErrors[field as keyof typeof fieldErrors]) {
       setFieldErrors(prev => ({ ...prev, [field]: '' }));
     }
     
-    // Clear general error
+    // Clear general error from the server
     if (error) {
       clearError();
     }
@@ -242,7 +214,7 @@
   return (
     <div className="w-full max-w-md mx-auto">
       <form onSubmit={handleSubmit} className="space-y-6">
-        {/* Error Message */}
+        {/* General Error Message */}
         {error && (
           <div className="animate-fade-in-up bg-red-50 dark:bg-red-900/20 border border-red-200 dark:border-red-800 rounded-xl p-4">
             <div className="flex items-center gap-3">
@@ -260,19 +232,36 @@
           </div>
         )}
 
-        {/* Email Field */}
+        {/* Employee ID Field */}
         <div className="space-y-2">
           <AgentInputField
-            id="agent-email"
-            label={t.email}
-            type="email"
-            placeholder={t.emailPlaceholder}
-            value={formData.email}
-            onChange={(value) => handleInputChange('email', value)}
-            error={fieldErrors.email}
-            helpText={t.emailHint}
+            id="agent-employee-id"
+            label={t.employeeId}
+            type="text"
+            placeholder={t.employeeIdPlaceholder}
+            value={formData.employeeId}
+            onChange={(value) => handleInputChange('employeeId', value)}
+            error={fieldErrors.employeeId}
+            helpText={t.employeeIdHelp}
             required
           />
+        </div>
+        
+        {/* Department Field */}
+        <div className="space-y-2">
+            <label htmlFor="agent-department" className="text-sm font-medium text-foreground">{t.department}</label>
+            <select
+                id="agent-department"
+                value={formData.department}
+                onChange={(e) => handleInputChange('department', e.target.value)}
+                required
+                className={`w-full px-4 py-2 bg-background border rounded-lg transition-colors ${fieldErrors.department ? 'border-red-500' : 'border-border focus:border-primary'}`}
+            >
+                {Object.entries(t.departments).map(([value, label]) => (
+                    <option key={value} value={value}>{label as string}</option>
+                ))}
+            </select>
+            {fieldErrors.department && <p className="text-sm text-red-500">{fieldErrors.department}</p>}
         </div>
 
         {/* Password Field */}
@@ -285,27 +274,28 @@
             value={formData.password}
             onChange={(value) => handleInputChange('password', value)}
             error={fieldErrors.password}
-            helpText={t.passwordHint}
+            helpText={t.passwordHelp}
             required
           />
         </div>
 
-        {/* Remember Me */}
+        {/* Keep Me Signed In */}
         <div className="flex items-center justify-between">
           <label className="flex items-center gap-3 cursor-pointer group">
             <div className="relative">
               <input
                 type="checkbox"
-                checked={formData.rememberMe}
-                onChange={(e) => handleInputChange('rememberMe', e.target.checked)}
+                id="agent-keep-signed-in"
+                checked={formData.keepMeSignedIn}
+                onChange={(e) => handleInputChange('keepMeSignedIn', e.target.checked)}
                 className="sr-only"
               />
               <div className={`w-5 h-5 rounded border-2 transition-all duration-200 ${
-                formData.rememberMe
+                formData.keepMeSignedIn
                   ? 'bg-gradient-to-r from-[#FFC72C] to-[#FF5722] border-[#FFC72C]'
                   : 'border-border hover:border-[#FFC72C]/50'
               }`}>
-                {formData.rememberMe && (
+                {formData.keepMeSignedIn && (
                   <svg
                     width="12"
                     height="12"
@@ -323,17 +313,9 @@
               </div>
             </div>
             <span className="text-sm text-muted-foreground group-hover:text-foreground transition-colors">
-              {t.rememberMe}
+              {t.keepMeSignedIn}
             </span>
           </label>
-
-          <button
-            type="button"
-            onClick={() => router.push('/agent/forgot-password')}
-            className="text-sm text-[#FFC72C] hover:text-[#FF5722] transition-colors font-medium"
-          >
-            {t.forgotPassword}
-          </button>
         </div>
 
         {/* Submit Button */}
@@ -345,7 +327,7 @@
           {isLoading ? (
             <>
               <div className="w-5 h-5 border-2 border-white/30 border-t-white rounded-full animate-spin"></div>
-              <span>{t.signingIn}</span>
+              <span>{t.authenticating}</span>
             </>
           ) : (
             <>
@@ -354,7 +336,7 @@
                 <path d="M10 14 21 3"/>
                 <path d="M18 13v6a2 2 0 0 1-2 2H5a2 2 0 0 1-2-2V8a2 2 0 0 1 2-2h6"/>
               </svg>
-              <span>{t.signIn}</span>
+              <span>{t.accessAgentPortal}</span>
             </>
           )}
         </button>
