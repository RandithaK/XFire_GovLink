--- conflicted
+++ resolved
@@ -1,6 +1,5 @@
 // app/page.tsx
 "use client";
-<<<<<<< HEAD
 import React, { useState, useEffect } from 'react';
 import Image from 'next/image';
 import { ThemeToggle } from '@/components/ThemeToggle';
@@ -152,14 +151,6 @@
   );
 };
 // --- PREMIUM SVG ICON COMPONENTS ---
-=======
-import React, { useState } from 'react';
-import { motion, AnimatePresence } from 'framer-motion';
-import { useRouter } from 'next/navigation';
-import { Header } from '@/components/Header'; // Use the shared header
-
-// --- ICONS (Unchanged) ---
->>>>>>> d0de4c7e
 const ArrowRightIcon = (props: React.SVGProps<SVGSVGElement>) => (
   <svg {...props} viewBox="0 0 24 24" fill="none" xmlns="http://www.w3.org/2000/svg">
     <path d="M5 12H19" stroke="currentColor" strokeWidth="2" strokeLinecap="round" strokeLinejoin="round" />
@@ -194,7 +185,6 @@
   </svg>
 );
 
-<<<<<<< HEAD
 const MenuIcon = (props: React.SVGProps<SVGSVGElement>) => (
   <svg {...props} xmlns="http://www.w3.org/2000/svg" width="24" height="24" viewBox="0 0 24 24" fill="none" stroke="currentColor" strokeWidth="2" strokeLinecap="round" strokeLinejoin="round">
     <line x1="3" y1="6" x2="21" y2="6"/>
@@ -460,103 +450,6 @@
           </div>
         </div>
       </div>
-=======
-
-// --- PAGE SECTION COMPONENTS ---
-
-const Hero = () => {
-  const router = useRouter();
-  const [isTransitioning, setIsTransitioning] = useState(false);
-
-  const handleSubmit = async (e: React.FormEvent<HTMLFormElement>) => {
-    e.preventDefault();
-    const formData = new FormData(e.currentTarget);
-    const question = formData.get('q') as string;
-    
-    if (question.trim()) {
-      setIsTransitioning(true);
-      
-      // Wait for animation to start
-      await new Promise(resolve => setTimeout(resolve, 300));
-      
-      // Navigate to chat page
-      router.push(`/chat?q=${encodeURIComponent(question)}`);
-    }
-  };
-
-  return (
-    <section className="relative bg-[var(--brand-maroon)] text-primary-foreground">
-      <div className="absolute inset-x-0 bottom-0 h-48 bg-gradient-to-t from-background to-transparent" />
-      <motion.div
-        initial={{ opacity: 0, y: 20 }}
-        animate={{ opacity: 1, y: 0 }}
-        exit={{ opacity: 0, y: -20 }}
-        transition={{ duration: 0.8, ease: "easeInOut" }}
-        className="container mx-auto px-6 py-24 md:py-32 flex flex-col items-center text-center relative z-10"
-      >
-        <motion.h1 
-          layoutId="main-title"
-          className="text-4xl md:text-6xl font-extrabold leading-tight text-white"
-        >
-          Simplifying Government for <span className="text-[var(--brand-gold)]">Every Sri Lankan</span>
-        </motion.h1>
-        <motion.p 
-          initial={{ opacity: 0 }}
-          animate={{ opacity: 1 }}
-          exit={{ opacity: 0 }}
-          transition={{ delay: 0.3, duration: 0.8 }}
-          className="mt-4 max-w-2xl text-lg md:text-xl text-gray-300">
-          Ask questions, find services, and access information instantly. Your direct link to public services is here.
-        </motion.p>
-        
-        <motion.div 
-          layoutId="search-container"
-          initial={{ opacity: 0, scale: 0.95 }}
-          animate={{ 
-            opacity: 1, 
-            scale: isTransitioning ? 0.95 : 1,
-            y: isTransitioning ? -50 : 0
-          }}
-          transition={{ delay: 0.5, duration: 0.5 }}
-          className="mt-10 w-full max-w-2xl">
-          <form onSubmit={handleSubmit} className="relative">
-            <motion.textarea
-              layoutId="search-input"
-              name="q"
-              className="w-full bg-white/10 dark:bg-black/20 placeholder-gray-400 dark:placeholder-gray-500 text-white p-4 pr-20 rounded-xl resize-none focus:outline-none focus:ring-2 focus:ring-[var(--brand-gold)] transition-all duration-300 shadow-lg text-lg backdrop-blur-sm border border-white/20"
-              placeholder="e.g., How do I renew my passport?"
-              rows={1}
-              onInput={(e) => {
-                const target = e.target as HTMLTextAreaElement;
-                target.style.height = 'auto';
-                target.style.height = `${target.scrollHeight}px`;
-              }}
-              onKeyDown={(e) => {
-                if (e.key === 'Enter' && !e.shiftKey) {
-                  e.preventDefault();
-                  const form = e.currentTarget.closest('form');
-                  if (form) {
-                    form.requestSubmit();
-                  }
-                }
-              }}
-            />
-            <motion.button 
-              layoutId="submit-button"
-              type="submit" 
-              className="absolute right-3 top-1/2 -translate-y-1/2 p-2.5 bg-[var(--brand-gold)] hover:bg-yellow-400 rounded-lg transition-colors duration-200 group"
-              whileHover={{ scale: 1.05 }}
-              whileTap={{ scale: 0.95 }}
-            >
-              <ArrowRightIcon className="h-6 w-6 text-[var(--brand-maroon)] transition-transform group-hover:translate-x-1" />
-            </motion.button>
-          </form>
-        </motion.div>
-      </motion.div>
-    </section>
-  );
-};
->>>>>>> d0de4c7e
 
       {/* Scroll Indicator - Mobile Responsive */}
       <div className="absolute bottom-4 sm:bottom-6 md:bottom-8 left-1/2 -translate-x-1/2 animate-bounce">
@@ -572,7 +465,6 @@
 const Features = () => {
   const featuresList = [
     { 
-<<<<<<< HEAD
       icon: <DocumentIcon />, 
       title: "Access Forms & Documents", 
       description: "Instantly find and download official government forms for passports, licenses, and more.",
@@ -592,42 +484,10 @@
       description: "Find available slots and book appointments with government departments online.",
       color: "#FFC72C",
       benefits: ["Online Booking", "SMS Reminders", "Easy Rescheduling"]
-=======
-      icon: <DocumentIcon className="h-8 w-8 text-[var(--brand-orange)]" />, 
-      title: "Access Forms & Documents", 
-      description: "Instantly find and download official government forms for passports, licenses, and more.", 
-      iconBgColor: "bg-[var(--brand-orange)]/20" 
-    },
-    { 
-      icon: <InfoIcon className="h-8 w-8 text-[var(--brand-green)]" />, 
-      title: "Get Instant Information", 
-      description: "Ask any question about public services and get clear, step-by-step guidance.", 
-      iconBgColor: "bg-[var(--brand-green)]/20" 
-    },
-    { 
-      icon: <CalendarIcon className="h-8 w-8 text-[var(--brand-gold)]" />, 
-      title: "Schedule Appointments", 
-      description: "Find available slots and book appointments with government departments online.", 
-      iconBgColor: "bg-[var(--brand-gold)]/20" 
->>>>>>> d0de4c7e
     },
   ];
-
-  const containerVariants = {
-    hidden: { opacity: 0 },
-    visible: {
-      opacity: 1,
-      transition: { staggerChildren: 0.2, delayChildren: 0.2 }
-    }
-  };
-
-  const itemVariants = {
-    hidden: { y: 20, opacity: 0 },
-    visible: { y: 0, opacity: 1, transition: { duration: 0.5 } }
-  };
   
   return (
-<<<<<<< HEAD
     <section id="services" className="py-32 relative">
       <div className="container mx-auto px-6 relative z-10">
         {/* Section Header */}
@@ -656,35 +516,6 @@
               <div className={`relative flex items-center justify-center w-20 h-20 rounded-2xl mb-8 transition-all duration-300 group-hover:scale-110`}
                    style={{background: `linear-gradient(135deg, ${feature.color}20, ${feature.color}10)`}}>
                 <div className="text-4xl" style={{color: feature.color}}>
-=======
-    <section className="py-20 lg:py-28 relative z-10">
-      <div className="container mx-auto px-6">
-        <motion.div 
-            className="text-center mb-16"
-            initial={{ opacity: 0, y: 20 }}
-            whileInView={{ opacity: 1, y: 0 }}
-            viewport={{ once: true, amount: 0.5 }}
-            transition={{ duration: 0.6 }}
-        >
-          <h2 className="text-3xl md:text-4xl font-bold text-foreground">Everything You Need, All in One Place</h2>
-          <p className="mt-3 text-lg text-muted-foreground">GovLink is designed to make your life easier.</p>
-        </motion.div>
-        
-        <motion.div 
-          className="grid grid-cols-1 md:grid-cols-2 lg:grid-cols-3 gap-8"
-          variants={containerVariants}
-          initial="hidden"
-          whileInView="visible"
-          viewport={{ once: true, amount: 0.2 }}
-        >
-          {featuresList.map((feature, index) => (
-            <motion.div 
-              key={index} 
-              className="bg-card p-8 rounded-2xl border shadow-lg hover:shadow-xl hover:border-[var(--brand-gold)] hover:-translate-y-2 transition-all duration-300"
-              variants={itemVariants}
-            >
-              <div className={`flex items-center justify-center h-16 w-16 rounded-full mb-6 ${feature.iconBgColor}`}>
->>>>>>> d0de4c7e
                   {feature.icon}
                 </div>
                 {/* Floating Badge */}
@@ -692,7 +523,6 @@
                   <CheckIcon className="w-3 h-3 text-white" />
                 </div>
               </div>
-<<<<<<< HEAD
 
               {/* Content */}
               <h3 className="text-2xl font-bold mb-4 group-hover:text-[#FFC72C] transition-colors duration-300 animate-wave-buoyancy-3">
@@ -714,19 +544,13 @@
               {/* Hover Effect Gradient */}
               <div className="absolute inset-0 bg-gradient-to-br from-[#FFC72C]/5 via-transparent to-[#FF5722]/5 opacity-0 group-hover:opacity-100 transition-opacity duration-500 rounded-3xl pointer-events-none"></div>
             </div>
-=======
-              <h3 className="text-xl font-semibold mb-2 text-card-foreground">{feature.title}</h3>
-              <p className="text-muted-foreground">{feature.description}</p>
-            </motion.div>
->>>>>>> d0de4c7e
           ))}
-        </motion.div>
+        </div>
       </div>
     </section>
   );
 };
 
-<<<<<<< HEAD
 // --- ABOUT SECTION ---
 const About = () => (
   <section id="about" className="py-20 sm:py-24 md:py-32 relative">
@@ -849,17 +673,6 @@
               <svg width="24" height="24" viewBox="0 0 24 24" fill="none" stroke="white" strokeWidth="2" strokeLinecap="round" strokeLinejoin="round">
                 <path d="M22 16.92v3a2 2 0 0 1-2.18 2 19.79 19.79 0 0 1-8.63-3.07 19.5 19.5 0 0 1-6-6 19.79 19.79 0 0 1-3.07-8.67A2 2 0 0 1 4.11 2h3a2 2 0 0 1 2 1.72 12.84 12.84 0 0 0 .7 2.81 2 2 0 0 1-.45 2.11L8.09 9.91a16 16 0 0 0 6 6l1.27-1.27a2 2 0 0 1 2.11-.45 12.84 12.84 0 0 0 2.81.7A2 2 0 0 1 22 16.92z"/>
               </svg>
-=======
-const Footer = () => (
-    <footer className="bg-secondary/50 text-foreground relative z-10">
-      <div className="container mx-auto px-6 py-8">
-        <div className="flex flex-col md:flex-row justify-between items-center text-center md:text-left">
-            <div className="text-2xl font-bold text-[var(--brand-gold)] mb-4 md:mb-0">GovLink</div>
-            <div className="flex flex-col md:flex-row items-center gap-4 md:gap-6">
-                <a href="#" className="text-muted-foreground hover:text-foreground transition-colors">Privacy Policy</a>
-                <a href="#" className="text-muted-foreground hover:text-foreground transition-colors">Terms of Service</a>
-                <a href="#" className="text-muted-foreground hover:text-foreground transition-colors">Contact</a>
->>>>>>> d0de4c7e
             </div>
             <h3 className="font-semibold mb-2">Call Us</h3>
             <p className="text-muted-foreground mb-2">+94 11 234 5678</p>
@@ -923,7 +736,6 @@
   </section>
 );
 
-<<<<<<< HEAD
 // --- PREMIUM FOOTER ---
 const Footer = () => (
   <footer className="relative py-20 mt-32">
@@ -995,19 +807,11 @@
       </div>
     </div>
   </footer>
-=======
-const BackgroundAuras = () => (
-  <div className="absolute top-0 left-0 w-full h-full overflow-hidden -z-10">
-    <div className="absolute -top-40 -left-40 w-96 h-96 bg-[var(--brand-maroon)]/20 dark:bg-[var(--brand-maroon)]/30 rounded-full filter blur-3xl opacity-50 animate-pulse"></div>
-    <div className="absolute top-1/2 -right-40 w-96 h-96 bg-[var(--brand-green)]/20 dark:bg-[var(--brand-green)]/30 rounded-full filter blur-3xl opacity-50 animate-pulse [animation-delay:2s]"></div>
-    <div className="absolute bottom-0 left-1/4 w-96 h-96 bg-[var(--brand-orange)]/20 dark:bg-[var(--brand-orange)]/30 rounded-full filter blur-3xl opacity-50 animate-pulse [animation-delay:4s]"></div>
-  </div>
->>>>>>> d0de4c7e
-);
-
+);
+
+// --- MAIN PAGE COMPONENT ---
 export default function Home() {
   return (
-<<<<<<< HEAD
     <div className="bg-background text-foreground min-h-screen relative theme-transition-slow">
       {/* Global Particle Background */}
       <GlobalParticleBackground />
@@ -1026,17 +830,6 @@
         </main>
         <Footer />
       </div>
-=======
-    // The "dark" class is now handled by next-themes on the <html> tag
-    <div className="bg-background text-foreground min-h-screen relative isolate">
-      <BackgroundAuras />
-      <Header />
-      <main>
-        <Hero />
-        <Features />
-      </main>
-      <Footer />
->>>>>>> d0de4c7e
     </div>
   );
 }