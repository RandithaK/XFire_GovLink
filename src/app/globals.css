--- conflicted
+++ resolved
@@ -646,257 +646,6 @@
       border: 2px solid rgba(255, 255, 255, 0.3);
     }
   }
-<<<<<<< HEAD
-}
-
-/* Force hide cursor on small screens - highest specificity */
-@media (max-width: 1023px) {
-  * {
-    cursor: none !important;
-  }
-  
-  *:hover {
-    cursor: none !important;
-  }
-  
-  *:focus {
-    cursor: none !important;
-  }
-  
-  *:active {
-    cursor: none !important;
-  }
-}
-
-/* Custom markdown styling for chat messages */
-.markdown-content,
-.prose {
-  color: inherit;
-  line-height: 1.6;
-}
-
-.markdown-content h1,
-.markdown-content h2,
-.markdown-content h3,
-.markdown-content h4,
-.markdown-content h5,
-.markdown-content h6,
-.prose h1,
-.prose h2,
-.prose h3,
-.prose h4,
-.prose h5,
-.prose h6 {
-  margin-top: 1.5rem !important;
-  margin-bottom: 0.75rem !important;
-  font-weight: 600 !important;
-}
-
-.markdown-content h1,
-.prose h1 {
-  font-size: 1.5rem !important;
-  color: #FFC72C !important;
-  border-bottom: 2px solid #FFC72C !important;
-  padding-bottom: 0.5rem !important;
-}
-
-.markdown-content h2,
-.prose h2 {
-  font-size: 1.25rem !important;
-  color: #FFC72C !important;
-}
-
-.markdown-content h3,
-.prose h3 {
-  font-size: 1.125rem !important;
-  color: #FF5722 !important;
-}
-
-.markdown-content p,
-.prose p {
-  margin-bottom: 1rem !important;
-  color: inherit !important;
-}
-
-.markdown-content ul,
-.markdown-content ol,
-.prose ul,
-.prose ol {
-  margin-bottom: 1rem !important;
-  padding-left: 1.5rem !important;
-}
-
-.markdown-content li,
-.prose li {
-  margin-bottom: 0.25rem !important;
-  color: inherit !important;
-}
-
-.markdown-content blockquote,
-.prose blockquote {
-  border-left: 4px solid #FFC72C !important;
-  padding-left: 1rem !important;
-  margin: 1rem 0 !important;
-  font-style: italic !important;
-  background: rgba(255, 199, 44, 0.05) !important;
-  border-radius: 0 0.5rem 0.5rem 0 !important;
-  padding: 0.75rem 1rem !important;
-  color: inherit !important;
-}
-
-.markdown-content code,
-.prose code {
-  background: rgba(255, 255, 255, 0.1) !important;
-  padding: 0.125rem 0.375rem !important;
-  border-radius: 0.25rem !important;
-  font-family: 'Courier New', monospace !important;
-  font-size: 0.875rem !important;
-  border: 1px solid rgba(255, 255, 255, 0.1) !important;
-  color: inherit !important;
-}
-
-.markdown-content pre,
-.prose pre {
-  background: rgba(0, 0, 0, 0.3) !important;
-  padding: 1rem !important;
-  border-radius: 0.5rem !important;
-  overflow-x: auto !important;
-  margin: 1rem 0 !important;
-  border: 1px solid rgba(255, 255, 255, 0.1) !important;
-}
-
-.markdown-content pre code,
-.prose pre code {
-  background: transparent !important;
-  padding: 0 !important;
-  border: none !important;
-}
-
-.markdown-content table,
-.prose table {
-  width: 100% !important;
-  border-collapse: collapse !important;
-  margin: 1rem 0 !important;
-  border-radius: 0.5rem !important;
-  overflow: hidden !important;
-  border: 1px solid rgba(255, 255, 255, 0.1) !important;
-}
-
-.markdown-content th,
-.markdown-content td,
-.prose th,
-.prose td {
-  padding: 0.75rem !important;
-  text-align: left !important;
-  border-bottom: 1px solid rgba(255, 255, 255, 0.1) !important;
-  color: inherit !important;
-}
-
-.markdown-content th,
-.prose th {
-  background: rgba(255, 199, 44, 0.1) !important;
-  font-weight: 600 !important;
-  color: #FFC72C !important;
-}
-
-.markdown-content tr:nth-child(even),
-.prose tr:nth-child(even) {
-  background: rgba(255, 255, 255, 0.02) !important;
-}
-
-.markdown-content a,
-.prose a {
-  color: #FFC72C !important;
-  text-decoration: underline !important;
-  transition: color 0.2s ease !important;
-}
-
-.markdown-content a:hover,
-.prose a:hover {
-  color: #FF5722 !important;
-}
-
-.markdown-content strong,
-.prose strong {
-  font-weight: 600 !important;
-  color: #FFC72C !important;
-}
-
-.markdown-content em,
-.prose em {
-  font-style: italic !important;
-  opacity: 0.8 !important;
-}
-
-/* Enhanced markdown code syntax highlighting */
-.markdown-content pre[class*="language-"],
-.prose pre[class*="language-"] {
-  background: rgba(0, 0, 0, 0.4) !important;
-  border: 1px solid rgba(255, 199, 44, 0.2) !important;
-}
-
-/* Improved list styling */
-.markdown-content ul > li::marker,
-.prose ul > li::marker {
-  color: #FFC72C !important;
-}
-
-.markdown-content ol > li::marker,
-.prose ol > li::marker {
-  color: #FFC72C !important;
-  font-weight: 600 !important;
-}
-
-/* Better spacing for nested lists */
-.markdown-content ul ul,
-.markdown-content ol ol,
-.markdown-content ul ol,
-.markdown-content ol ul,
-.prose ul ul,
-.prose ol ol,
-.prose ul ol,
-.prose ol ul {
-  margin-top: 0.5rem !important;
-  margin-bottom: 0.5rem !important;
-}
-
-/* Improved code block styling */
-.markdown-content .hljs,
-.prose .hljs {
-  background: rgba(0, 0, 0, 0.3) !important;
-  color: #f8f8f2 !important;
-}
-
-/* Line numbers for code blocks */
-.markdown-content pre code,
-.prose pre code {
-  display: block !important;
-  white-space: pre !important;
-  word-wrap: normal !important;
-}
-
-/* Better table responsiveness */
-@media (max-width: 768px) {
-  .markdown-content table,
-  .prose table {
-    font-size: 0.875rem !important;
-  }
-  
-  .markdown-content th,
-  .markdown-content td,
-  .prose th,
-  .prose td {
-    padding: 0.5rem !important;
-  }
-}
-
-/* Ensure proper text rendering */
-.markdown-content *,
-.prose * {
-  text-rendering: optimizeLegibility !important;
-  -webkit-font-smoothing: antialiased !important;
-  -moz-osx-font-smoothing: grayscale !important;
-=======
   
   /* Custom scrollbar styles for admin sidebar */
   .scrollbar-thin {
@@ -928,5 +677,4 @@
   .scrollbar-thin::-webkit-scrollbar-thumb:hover {
     background: var(--muted-foreground);
   }
->>>>>>> 043c6a81
 }